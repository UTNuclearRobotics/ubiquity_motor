--- conflicted
+++ resolved
@@ -182,12 +182,8 @@
         robot->sendParams();
         robot->writeSpeeds();
 
-<<<<<<< HEAD
+        robot->diag_updater.update();
         ctrlLoopDelay.sleep();        // Allow controller to process command
-=======
-        robot->diag_updater.update();
-        r.sleep();
->>>>>>> 5393b5d8
     }
 
     return 0;
